--- conflicted
+++ resolved
@@ -260,19 +260,12 @@
 
     # Input type variations - Dict vs NamedTuple
     config_kwargs = PT.process_google_config(
-<<<<<<< HEAD
-        Dict(:temperature => 0.5, :max_tokens => 100), 
-=======
         Dict(:temperature => 0.5, :max_output_tokens => 100), 
->>>>>>> 445305a2
         "test", 
         Dict(:timeout => 30)
     )
     @test config_kwargs[:temperature] == 0.5
-<<<<<<< HEAD
-=======
     @test config_kwargs[:max_output_tokens] == 100
->>>>>>> 445305a2
     @test config_kwargs[:system_instruction] == "test"
     @test config_kwargs[:http_options][:timeout] == 30
 
@@ -313,20 +306,12 @@
 
     # Edge cases - boundary values
     config_kwargs = PT.process_google_config(
-<<<<<<< HEAD
-        (temperature=0.0, max_tokens=1), 
-=======
         (temperature=0.0, max_output_tokens=1), 
->>>>>>> 445305a2
         "", 
         NamedTuple()
     )
     @test config_kwargs[:temperature] == 0.0
-<<<<<<< HEAD
-    @test config_kwargs[:max_tokens] == 1
-=======
     @test config_kwargs[:max_output_tokens] == 1
->>>>>>> 445305a2
     @test config_kwargs[:system_instruction] == ""
 end
 
